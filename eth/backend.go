// Copyright 2014 The go-ethereum Authors
// This file is part of the go-ethereum library.
//
// The go-ethereum library is free software: you can redistribute it and/or modify
// it under the terms of the GNU Lesser General Public License as published by
// the Free Software Foundation, either version 3 of the License, or
// (at your option) any later version.
//
// The go-ethereum library is distributed in the hope that it will be useful,
// but WITHOUT ANY WARRANTY; without even the implied warranty of
// MERCHANTABILITY or FITNESS FOR A PARTICULAR PURPOSE. See the
// GNU Lesser General Public License for more details.
//
// You should have received a copy of the GNU Lesser General Public License
// along with the go-ethereum library. If not, see <http://www.gnu.org/licenses/>.

// Package eth implements the Ethereum protocol.
package eth

import (
	"errors"
	"fmt"
	"math/big"
	"runtime"
	"sync"
	"sync/atomic"

	"github.com/ethereum/go-ethereum/accounts"
	"github.com/ethereum/go-ethereum/accounts/abi/bind"
	"github.com/ethereum/go-ethereum/common"
	"github.com/ethereum/go-ethereum/common/hexutil"
	"github.com/ethereum/go-ethereum/consensus"
	mockEngine "github.com/ethereum/go-ethereum/consensus/consensustest"
	"github.com/ethereum/go-ethereum/consensus/istanbul"
	istanbulBackend "github.com/ethereum/go-ethereum/consensus/istanbul/backend"
	"github.com/ethereum/go-ethereum/contract_comm"
	"github.com/ethereum/go-ethereum/core"
	"github.com/ethereum/go-ethereum/core/bloombits"
	"github.com/ethereum/go-ethereum/core/rawdb"
	"github.com/ethereum/go-ethereum/core/state"
	"github.com/ethereum/go-ethereum/core/types"
	"github.com/ethereum/go-ethereum/core/vm"
	"github.com/ethereum/go-ethereum/eth/downloader"
	"github.com/ethereum/go-ethereum/eth/filters"
	"github.com/ethereum/go-ethereum/ethdb"
	"github.com/ethereum/go-ethereum/event"
	"github.com/ethereum/go-ethereum/internal/ethapi"
	"github.com/ethereum/go-ethereum/log"
	"github.com/ethereum/go-ethereum/miner"
	"github.com/ethereum/go-ethereum/node"
	"github.com/ethereum/go-ethereum/p2p"
	"github.com/ethereum/go-ethereum/p2p/enr"
	"github.com/ethereum/go-ethereum/params"
	"github.com/ethereum/go-ethereum/rlp"
	"github.com/ethereum/go-ethereum/rpc"
)

type LesServer interface {
	Start(srvr *p2p.Server)
	Stop()
	APIs() []rpc.API
	Protocols() []p2p.Protocol
	SetBloomBitsIndexer(bbIndexer *core.ChainIndexer)
	SetContractBackend(bind.ContractBackend)
}

// Ethereum implements the Ethereum full node service.
type Ethereum struct {
	config *Config

	// Channel for shutting down the service
	shutdownChan chan bool

	// Handlers
	txPool          *core.TxPool
	blockchain      *core.BlockChain
	protocolManager *ProtocolManager
	lesServer       LesServer

	// DB interfaces
	chainDb ethdb.Database // Block chain database

	eventMux       *event.TypeMux
	engine         consensus.Engine
	accountManager *accounts.Manager

	bloomRequests chan chan *bloombits.Retrieval // Channel receiving bloom data retrieval requests
	bloomIndexer  *core.ChainIndexer             // Bloom indexer operating during block imports

	APIBackend *EthAPIBackend

	miner          *miner.Miner
	gasPrice       *big.Int
	gatewayFee     *big.Int
	validator      common.Address
	txFeeRecipient common.Address
	blsbase        common.Address

	networkID     uint64
	netRPCService *ethapi.PublicNetAPI
	lock          sync.RWMutex // Protects the variadic fields (e.g. gas price, validator and txFeeRecipient)
}

func (s *Ethereum) AddLesServer(ls LesServer) {
	s.lesServer = ls
	ls.SetBloomBitsIndexer(s.bloomIndexer)
}

// SetClient sets a rpc client which connecting to our local node.
func (s *Ethereum) SetContractBackend(backend bind.ContractBackend) {
	// Pass the rpc client to les server if it is enabled.
	if s.lesServer != nil {
		s.lesServer.SetContractBackend(backend)
	}
}

// New creates a new Ethereum object (including the
// initialisation of the common Ethereum object)
func New(ctx *node.ServiceContext, config *Config) (*Ethereum, error) {
	// Ensure configuration values are compatible and sane
	if !config.SyncMode.SyncFullBlockChain() {
		return nil, errors.New("can't run eth.Ethereum in light sync mode or lightest sync mode, use les.LightEthereum")
	}
	if !config.SyncMode.IsValid() {
		return nil, fmt.Errorf("invalid sync mode %d", config.SyncMode)
	}
	if config.Miner.GasPrice == nil || config.Miner.GasPrice.Cmp(common.Big0) <= 0 {
		log.Warn("Sanitizing invalid miner gas price", "provided", config.Miner.GasPrice, "updated", DefaultConfig.Miner.GasPrice)
		config.Miner.GasPrice = new(big.Int).Set(DefaultConfig.Miner.GasPrice)
	}
	if config.NoPruning && config.TrieDirtyCache > 0 {
		config.TrieCleanCache += config.TrieDirtyCache
		config.TrieDirtyCache = 0
	}
	log.Info("Allocated trie memory caches", "clean", common.StorageSize(config.TrieCleanCache)*1024*1024, "dirty", common.StorageSize(config.TrieDirtyCache)*1024*1024)

	if config.GatewayFee == nil || config.GatewayFee.Cmp(common.Big0) < 0 {
		log.Warn("Sanitizing invalid gateway fee", "provided", config.GatewayFee, "updated", DefaultConfig.GatewayFee)
		config.GatewayFee = new(big.Int).Set(DefaultConfig.GatewayFee)
	}
	// Assemble the Ethereum object
	chainDb, err := ctx.OpenDatabaseWithFreezer("chaindata", config.DatabaseCache, config.DatabaseHandles, config.DatabaseFreezer, "eth/db/chaindata/")
	if err != nil {
		return nil, err
	}
	chainConfig, genesisHash, genesisErr := core.SetupGenesisBlockWithOverride(chainDb, config.Genesis, config.OverrideIstanbul)
	if _, ok := genesisErr.(*params.ConfigCompatError); genesisErr != nil && !ok {
		return nil, genesisErr
	}
	log.Info("Initialised chain configuration", "config", chainConfig)
	chainConfig.FullHeaderChainAvailable = config.SyncMode.SyncFullHeaderChain()

	eth := &Ethereum{
		config:         config,
		chainDb:        chainDb,
		eventMux:       ctx.EventMux,
		accountManager: ctx.AccountManager,
		engine:         CreateConsensusEngine(ctx, chainConfig, config, config.Miner.Notify, config.Miner.Noverify, chainDb),
		shutdownChan:   make(chan bool),
		networkID:      config.NetworkId,
		gasPrice:       config.Miner.GasPrice,
		validator:      config.Miner.Validator,
		txFeeRecipient: config.TxFeeRecipient,
		gatewayFee:     config.GatewayFee,
		blsbase:        config.BLSbase,
		bloomRequests:  make(chan chan *bloombits.Retrieval),
		bloomIndexer:   NewBloomIndexer(chainDb, params.BloomBitsBlocks, params.BloomConfirms, chainConfig.FullHeaderChainAvailable),
	}

	bcVersion := rawdb.ReadDatabaseVersion(chainDb)
	var dbVer = "<nil>"
	if bcVersion != nil {
		dbVer = fmt.Sprintf("%d", *bcVersion)
	}
	log.Info("Initialising Ethereum protocol", "versions", istanbul.ProtocolVersions, "network", config.NetworkId, "dbversion", dbVer)

	if !config.SkipBcVersionCheck {
		if bcVersion != nil && *bcVersion > core.BlockChainVersion {
			return nil, fmt.Errorf("database version is v%d, Geth %s only supports v%d", *bcVersion, params.VersionWithMeta, core.BlockChainVersion)
		} else if bcVersion == nil || *bcVersion < core.BlockChainVersion {
			log.Warn("Upgrade blockchain database version", "from", dbVer, "to", core.BlockChainVersion)
			rawdb.WriteDatabaseVersion(chainDb, core.BlockChainVersion)
		}
	}
	var (
		vmConfig = vm.Config{
			EnablePreimageRecording: config.EnablePreimageRecording,
			EWASMInterpreter:        config.EWASMInterpreter,
			EVMInterpreter:          config.EVMInterpreter,
		}
		cacheConfig = &core.CacheConfig{
			TrieCleanLimit:      config.TrieCleanCache,
			TrieCleanNoPrefetch: config.NoPrefetch,
			TrieDirtyLimit:      config.TrieDirtyCache,
			TrieDirtyDisabled:   config.NoPruning,
			TrieTimeLimit:       config.TrieTimeout,
		}
	)
	eth.blockchain, err = core.NewBlockChain(chainDb, cacheConfig, chainConfig, eth.engine, vmConfig, eth.shouldPreserve)
	if err != nil {
		return nil, err
	}
	// Rewind the chain in case of an incompatible config upgrade.
	if compat, ok := genesisErr.(*params.ConfigCompatError); ok {
		log.Warn("Rewinding chain to upgrade configuration", "err", compat)
		eth.blockchain.SetHead(compat.RewindTo)
		rawdb.WriteChainConfig(chainDb, genesisHash, chainConfig)
	}
	eth.bloomIndexer.Start(eth.blockchain)

	if config.TxPool.Journal != "" {
		config.TxPool.Journal = ctx.ResolvePath(config.TxPool.Journal)
	}

	// Set the blockchain for the EVMHandler singleton that geth can use to make calls to smart contracts.
	// Note that this should NOT be used when executing smart contract calls done via end user transactions.
	contract_comm.SetInternalEVMHandler(eth.blockchain)

	eth.txPool = core.NewTxPool(config.TxPool, chainConfig, eth.blockchain)

	// Permit the downloader to use the trie cache allowance during fast sync
	cacheLimit := cacheConfig.TrieCleanLimit + cacheConfig.TrieDirtyLimit
	checkpoint := config.Checkpoint
	if checkpoint == nil {
		checkpoint = params.TrustedCheckpoints[genesisHash]
	}
	if eth.protocolManager, err = NewProtocolManager(chainConfig, checkpoint, config.SyncMode, config.NetworkId, eth.eventMux, eth.txPool, eth.engine, eth.blockchain, chainDb, cacheLimit, config.Whitelist, ctx.Server, ctx.ProxyServer); err != nil {
		return nil, err
	}

	// If the engine is istanbul, then inject the blockchain
	if istanbul, isIstanbul := eth.engine.(*istanbulBackend.Backend); isIstanbul {
		istanbul.SetChain(
			eth.blockchain, eth.blockchain.CurrentBlock,
			func(hash common.Hash) (*state.StateDB, error) {
				stateRoot := eth.blockchain.GetHeaderByHash(hash).Root
				return eth.blockchain.StateAt(stateRoot)
			})

		chainHeadCh := make(chan core.ChainHeadEvent, 10)
		chainHeadSub := eth.blockchain.SubscribeChainHeadEvent(chainHeadCh)

		go func() {
			defer chainHeadSub.Unsubscribe()

			for {
				select {
				case chainHeadEvent := <-chainHeadCh:
					istanbul.NewChainHead(chainHeadEvent.Block)
				case err := <-chainHeadSub.Err():
					log.Error("Error in istanbul's subscription to the blockchain's chainhead event", "err", err)
					return
				}
			}
		}()
	}

	eth.miner = miner.New(eth, &config.Miner, chainConfig, eth.EventMux(), eth.engine, eth.isLocalBlock, &chainDb)
	eth.miner.SetExtra(makeExtraData(config.Miner.ExtraData))

	eth.APIBackend = &EthAPIBackend{ctx.ExtRPCEnabled(), eth}
	return eth, nil
}

func makeExtraData(extra []byte) []byte {
	if len(extra) == 0 {
		// create default extradata
		extra, _ = rlp.EncodeToBytes([]interface{}{
			uint(params.VersionMajor<<16 | params.VersionMinor<<8 | params.VersionPatch),
			"geth",
			runtime.Version(),
			runtime.GOOS,
		})
	}
	if uint64(len(extra)) > params.MaximumExtraDataSize {
		log.Warn("Miner extra data exceed limit", "extra", hexutil.Bytes(extra), "limit", params.MaximumExtraDataSize)
		extra = nil
	}
	return extra
}

// CreateConsensusEngine creates the required type of consensus engine instance for an Ethereum service
func CreateConsensusEngine(ctx *node.ServiceContext, chainConfig *params.ChainConfig, config *Config, notify []string, noverify bool, db ethdb.Database) consensus.Engine {
	if chainConfig.Faker {
		return mockEngine.NewFaker()
	}
	// If Istanbul is requested, set it up
	if chainConfig.Istanbul != nil {
		log.Debug("Setting up Istanbul consensus engine")
		if chainConfig.Istanbul.Epoch != 0 {
			config.Istanbul.Epoch = chainConfig.Istanbul.Epoch
		}
		if chainConfig.Istanbul.RequestTimeout != 0 {
			config.Istanbul.RequestTimeout = chainConfig.Istanbul.RequestTimeout
		}
		if chainConfig.Istanbul.BlockPeriod != 0 {
			config.Istanbul.BlockPeriod = chainConfig.Istanbul.BlockPeriod
		}
		if chainConfig.Istanbul.LookbackWindow != 0 {
			config.Istanbul.LookbackWindow = chainConfig.Istanbul.LookbackWindow
		}
		if chainConfig.Istanbul.LookbackWindow >= chainConfig.Istanbul.Epoch-1 {
			log.Crit("istanbul.lookbackwindow must be less than istanbul.epoch-1")
		}
		config.Istanbul.ProposerPolicy = istanbul.ProposerPolicy(chainConfig.Istanbul.ProposerPolicy)
		return istanbulBackend.New(&config.Istanbul, db)
	}
	log.Error(fmt.Sprintf("Only Istanbul Consensus is supported: %v", chainConfig))
	return nil
}

// APIs return the collection of RPC services the ethereum package offers.
// NOTE, some of these services probably need to be moved to somewhere else.
func (s *Ethereum) APIs() []rpc.API {
	apis := ethapi.GetAPIs(s.APIBackend)

	// Append any APIs exposed explicitly by the les server
	if s.lesServer != nil {
		apis = append(apis, s.lesServer.APIs()...)
	}

	// Append any APIs exposed explicitly by the consensus engine
	apis = append(apis, s.engine.APIs(s.BlockChain())...)

	// Append all the local APIs and return
	return append(apis, []rpc.API{
		{
			Namespace: "eth",
			Version:   "1.0",
			Service:   NewPublicEthereumAPI(s),
			Public:    true,
		}, {
			Namespace: "eth",
			Version:   "1.0",
			Service:   NewPublicMinerAPI(s),
			Public:    true,
		}, {
			Namespace: "eth",
			Version:   "1.0",
			Service:   downloader.NewPublicDownloaderAPI(s.protocolManager.downloader, s.eventMux),
			Public:    true,
		}, {
			Namespace: "miner",
			Version:   "1.0",
			Service:   NewPrivateMinerAPI(s),
			Public:    false,
		}, {
			Namespace: "eth",
			Version:   "1.0",
			Service:   filters.NewPublicFilterAPI(s.APIBackend, false),
			Public:    true,
		}, {
			Namespace: "admin",
			Version:   "1.0",
			Service:   NewPrivateAdminAPI(s),
		}, {
			Namespace: "debug",
			Version:   "1.0",
			Service:   NewPublicDebugAPI(s),
			Public:    true,
		}, {
			Namespace: "debug",
			Version:   "1.0",
			Service:   NewPrivateDebugAPI(s),
		}, {
			Namespace: "net",
			Version:   "1.0",
			Service:   s.netRPCService,
			Public:    true,
		},
	}...)
}

func (s *Ethereum) ResetWithGenesisBlock(gb *types.Block) {
	s.blockchain.ResetWithGenesisBlock(gb)
}

func (s *Ethereum) Validator() (val common.Address, err error) {
	s.lock.RLock()
	validator := s.validator
	s.lock.RUnlock()

	if validator != (common.Address{}) {
		return validator, nil
	}
	if wallets := s.AccountManager().Wallets(); len(wallets) > 0 {
		if accounts := wallets[0].Accounts(); len(accounts) > 0 {
			validator := accounts[0].Address

			s.lock.Lock()
			s.validator = validator
			s.lock.Unlock()

			log.Info("Validator automatically configured", "address", validator)
			return validator, nil
		}
	}
	return common.Address{}, fmt.Errorf("validator must be explicitly specified")
}

func (s *Ethereum) TxFeeRecipient() (common.Address, error) {
	s.lock.RLock()
	txFeeRecipient := s.txFeeRecipient
	s.lock.RUnlock()

	if txFeeRecipient != (common.Address{}) {
		return txFeeRecipient, nil
	}
	if wallets := s.AccountManager().Wallets(); len(wallets) > 0 {
		if accounts := wallets[0].Accounts(); len(accounts) > 0 {
			txFeeRecipient := accounts[0].Address

			s.lock.Lock()
			s.txFeeRecipient = txFeeRecipient
			s.lock.Unlock()

			log.Info("TxFeeRecipient automatically configured", "address", txFeeRecipient)
			return txFeeRecipient, nil
		}
	}
	return common.Address{}, fmt.Errorf("txFeeRecipient must be explicitly specified")
}

func (s *Ethereum) Etherbase() (common.Address, error) {
	return s.TxFeeRecipient()
}

func (s *Ethereum) BLSbase() (eb common.Address, err error) {
	s.lock.RLock()
	blsbase := s.blsbase
	s.lock.RUnlock()

	if blsbase != (common.Address{}) {
		return blsbase, nil
	}

	return s.Validator()
}

// isLocalBlock checks whether the specified block is mined
// by local miner accounts.
//
// We regard two types of accounts as local miner account: the validator
// address and accounts specified via `txpool.locals` flag.
func (s *Ethereum) isLocalBlock(block *types.Block) bool {
	author, err := s.engine.Author(block.Header())
	if err != nil {
		log.Warn("Failed to retrieve block author", "number", block.NumberU64(), "hash", block.Hash(), "err", err)
		return false
	}
	// Check whether the given address is configured validator.
	s.lock.RLock()
	validator := s.validator
	s.lock.RUnlock()
	if author == validator {
		return true
	}
	// Check whether the given address is specified by `txpool.local`
	// CLI flag.
	for _, account := range s.config.TxPool.Locals {
		if account == author {
			return true
		}
	}
	return false
}

// shouldPreserve checks whether we should preserve the given block
// during the chain reorg depending on whether the author of block
// is a local account.
func (s *Ethereum) shouldPreserve(block *types.Block) bool {
	return s.isLocalBlock(block)
}

// SetValidator sets the address to sign consensus messages.
func (s *Ethereum) SetValidator(validator common.Address) {
	s.lock.Lock()
	s.validator = validator
	s.lock.Unlock()

	s.miner.SetValidator(validator)
}

// SetTxFeeRecipient sets the mining reward address.
func (s *Ethereum) SetTxFeeRecipient(txFeeRecipient common.Address) {
	s.lock.Lock()
	s.txFeeRecipient = txFeeRecipient
	s.lock.Unlock()

	s.miner.SetTxFeeRecipient(txFeeRecipient)
}

// StartMining starts the miner with the given number of CPU threads. If mining
// is already running, this method adjust the number of threads allowed to use
// and updates the minimum price required by the transaction pool.
func (s *Ethereum) StartMining(threads int) error {
	// Update the thread count within the consensus engine
	type threaded interface {
		SetThreads(threads int)
	}
	if th, ok := s.engine.(threaded); ok {
		log.Info("Updated mining threads", "threads", threads)
		if threads == 0 {
			threads = -1 // Disable the miner from within
		}
		th.SetThreads(threads)
	}
	// If the miner was not running, initialize it
	if !s.IsMining() {
		// Propagate the initial price point to the transaction pool
		s.lock.RLock()
		price := s.gasPrice
		s.lock.RUnlock()
		s.txPool.SetGasPrice(price)

		// Configure the local mining address
		validator, err := s.Validator()
		if err != nil {
			log.Error("Cannot start mining without validator", "err", err)
			return fmt.Errorf("validator missing: %v", err)
		}

		txFeeRecipient, err := s.TxFeeRecipient()
		if err != nil {
			log.Error("Cannot start mining without txFeeRecipient", "err", err)
			return fmt.Errorf("txFeeRecipient missing: %v", err)
		}

		blsbase, err := s.BLSbase()
		if err != nil {
			log.Error("Cannot start mining without blsbase", "err", err)
			return fmt.Errorf("blsbase missing: %v", err)
		}

		if istanbul, isIstanbul := s.engine.(*istanbulBackend.Backend); isIstanbul {
			valAccount := accounts.Account{Address: validator}
			wallet, err := s.accountManager.Find(valAccount)
			if wallet == nil || err != nil {
				log.Error("Validator account unavailable locally", "err", err)
				return fmt.Errorf("signer missing: %v", err)
			}
			publicKey, err := wallet.GetPublicKey(valAccount)
			if err != nil {
				return fmt.Errorf("ECDSA public key missing: %v", err)
			}
			blswallet, err := s.accountManager.Find(accounts.Account{Address: blsbase})
			if blswallet == nil || err != nil {
				log.Error("BLSbase account unavailable locally", "err", err)
				return fmt.Errorf("BLS signer missing: %v", err)
			}
<<<<<<< HEAD
			istanbul.Authorize(validator, publicKey, wallet.Decrypt, wallet.SignData, blswallet.SignBLS)
=======
			istanbul.Authorize(eb, blsbase, publicKey, wallet.Decrypt, wallet.SignData, blswallet.SignBLS)
>>>>>>> 1c1b44f5
		}

		// If mining is started, we can disable the transaction rejection mechanism
		// introduced to speed sync times.
		atomic.StoreUint32(&s.protocolManager.acceptTxs, 1)

		go s.miner.Start(validator, txFeeRecipient)
	}
	return nil
}

// StopMining terminates the miner, both at the consensus engine level as well as
// at the block creation level.
func (s *Ethereum) StopMining() {
	// Update the thread count within the consensus engine
	type threaded interface {
		SetThreads(threads int)
	}
	if th, ok := s.engine.(threaded); ok {
		th.SetThreads(-1)
	}
	// Stop the block creating itself
	s.miner.Stop()
}

func (s *Ethereum) startAnnounce() error {
	if istanbul, ok := s.engine.(consensus.Istanbul); ok {
		return istanbul.StartAnnouncing()
	}

	return nil
}

func (s *Ethereum) stopAnnounce() error {
	if istanbul, ok := s.engine.(consensus.Istanbul); ok {
		return istanbul.StopAnnouncing()
	}

	return nil
}

func (s *Ethereum) StartProxyHandler() error {
	if istanbul, ok := s.engine.(consensus.Istanbul); ok {
		return istanbul.StartProxyHandler()
	}

	return nil
}

func (s *Ethereum) StopProxyHandler() error {
	if istanbul, ok := s.engine.(consensus.Istanbul); ok {
		return istanbul.StopProxyHandler()
	}

	return nil
}

func (s *Ethereum) IsMining() bool      { return s.miner.Mining() }
func (s *Ethereum) Miner() *miner.Miner { return s.miner }

func (s *Ethereum) AccountManager() *accounts.Manager   { return s.accountManager }
func (s *Ethereum) BlockChain() *core.BlockChain        { return s.blockchain }
func (s *Ethereum) Config() *Config                     { return s.config }
func (s *Ethereum) TxPool() *core.TxPool                { return s.txPool }
func (s *Ethereum) EventMux() *event.TypeMux            { return s.eventMux }
func (s *Ethereum) Engine() consensus.Engine            { return s.engine }
func (s *Ethereum) ChainDb() ethdb.Database             { return s.chainDb }
func (s *Ethereum) IsListening() bool                   { return true } // Always listening
func (s *Ethereum) EthVersion() int                     { return int(istanbul.ProtocolVersions[0]) }
func (s *Ethereum) NetVersion() uint64                  { return s.networkID }
func (s *Ethereum) Downloader() *downloader.Downloader  { return s.protocolManager.downloader }
func (s *Ethereum) GatewayFeeRecipient() common.Address { return common.Address{} } // Full-nodes do not make use of gateway fee.
func (s *Ethereum) GatewayFee() *big.Int                { return common.Big0 }
func (s *Ethereum) Synced() bool                        { return atomic.LoadUint32(&s.protocolManager.acceptTxs) == 1 }
func (s *Ethereum) ArchiveMode() bool                   { return s.config.NoPruning }

// Protocols implements node.Service, returning all the currently configured
// network protocols to start.
func (s *Ethereum) Protocols() []p2p.Protocol {
	protos := make([]p2p.Protocol, len(istanbul.ProtocolVersions))
	for i, vsn := range istanbul.ProtocolVersions {
		protos[i] = s.protocolManager.makeProtocol(vsn, i == 0)
		protos[i].Attributes = []enr.Entry{s.currentEthEntry()}
	}
	if s.lesServer != nil {
		protos = append(protos, s.lesServer.Protocols()...)
	}
	return protos
}

// Start implements node.Service, starting all internal goroutines needed by the
// Ethereum protocol implementation.
func (s *Ethereum) Start(srvr *p2p.Server) error {
	s.startEthEntryUpdate(srvr.LocalNode())

	// Start the bloom bits servicing goroutines
	s.startBloomHandlers(params.BloomBitsBlocks)

	// Start the RPC service
	s.netRPCService = ethapi.NewPublicNetAPI(srvr, s.NetVersion())

	// Figure out a max peers count based on the server limits
	maxPeers := srvr.MaxPeers
	if s.config.LightServ > 0 {
		if s.config.LightPeers != 0 && s.config.LightPeers >= srvr.MaxPeers {
			return fmt.Errorf("invalid peer config: light peer count (%d) >= total peer count (%d)", s.config.LightPeers, srvr.MaxPeers)
		}
		maxPeers -= s.config.LightPeers
	}
	// Start the networking layer and the light server if requested
	s.protocolManager.Start(maxPeers)
	if s.lesServer != nil {
		s.lesServer.Start(srvr)
	}

	if err := s.startAnnounce(); err != nil {
		return err
	}

	return nil
}

// Stop implements node.Service, terminating all internal goroutines used by the
// Ethereum protocol.
func (s *Ethereum) Stop() error {
	s.bloomIndexer.Close()
	s.blockchain.Stop()
	s.engine.Close()
	s.protocolManager.Stop()
	if s.lesServer != nil {
		s.lesServer.Stop()
	}
	s.stopAnnounce()
	s.txPool.Stop()
	s.miner.Stop()
	s.eventMux.Stop()

	s.chainDb.Close()
	close(s.shutdownChan)
	return nil
}<|MERGE_RESOLUTION|>--- conflicted
+++ resolved
@@ -548,11 +548,8 @@
 				log.Error("BLSbase account unavailable locally", "err", err)
 				return fmt.Errorf("BLS signer missing: %v", err)
 			}
-<<<<<<< HEAD
-			istanbul.Authorize(validator, publicKey, wallet.Decrypt, wallet.SignData, blswallet.SignBLS)
-=======
-			istanbul.Authorize(eb, blsbase, publicKey, wallet.Decrypt, wallet.SignData, blswallet.SignBLS)
->>>>>>> 1c1b44f5
+
+			istanbul.Authorize(validator, blsbase, publicKey, wallet.Decrypt, wallet.SignData, blswallet.SignBLS)
 		}
 
 		// If mining is started, we can disable the transaction rejection mechanism

--- conflicted
+++ resolved
@@ -152,34 +152,22 @@
 		chainDb:        chainDb,
 		eventMux:       ctx.EventMux,
 		accountManager: ctx.AccountManager,
-<<<<<<< HEAD
-		engine:         CreateConsensusEngine(ctx, chainConfig, config, config.MinerNotify, config.MinerNoverify, chainDb),
-		shutdownChan:   make(chan bool),
-		networkID:      config.NetworkId,
-		gasPrice:       config.MinerGasPrice,
-		etherbase:      config.Etherbase,
-		blsbase:        config.BLSbase,
-=======
-		engine:         CreateConsensusEngine(ctx, chainConfig, &config.Ethash, config.Miner.Notify, config.Miner.Noverify, chainDb),
+		engine:         CreateConsensusEngine(ctx, chainConfig, config, config.Miner.Notify, config.Miner.Noverify, chainDb),
 		shutdownChan:   make(chan bool),
 		networkID:      config.NetworkId,
 		gasPrice:       config.Miner.GasPrice,
 		etherbase:      config.Miner.Etherbase,
->>>>>>> e76047e9
+		blsbase:        config.BLSbase,
 		bloomRequests:  make(chan chan *bloombits.Retrieval),
 		bloomIndexer:   NewBloomIndexer(chainDb, params.BloomBitsBlocks, params.BloomConfirms, fullHeaderChainAvailable),
 	}
 
-<<<<<<< HEAD
-	log.Info("Initialising Ethereum protocol", "versions", eth.engine.Protocol().Versions, "network", config.NetworkId)
-=======
 	bcVersion := rawdb.ReadDatabaseVersion(chainDb)
 	var dbVer = "<nil>"
 	if bcVersion != nil {
 		dbVer = fmt.Sprintf("%d", *bcVersion)
 	}
 	log.Info("Initialising Ethereum protocol", "versions", ProtocolVersions, "network", config.NetworkId, "dbversion", dbVer)
->>>>>>> e76047e9
 
 	if !config.SkipBcVersionCheck {
 		if bcVersion != nil && *bcVersion > core.BlockChainVersion {
@@ -218,16 +206,11 @@
 	if config.TxPool.Journal != "" {
 		config.TxPool.Journal = ctx.ResolvePath(config.TxPool.Journal)
 	}
-<<<<<<< HEAD
 
 	// Set the blockchain for the EVMHandler singleton that geth can use to make calls to smart contracts.
 	// Note that this should NOT be used when executing smart contract calls done via end user transactions.
 	contract_comm.SetInternalEVMHandler(eth.blockchain)
 
-	eth.txPool = core.NewTxPool(config.TxPool, eth.chainConfig, eth.blockchain)
-
-	if eth.protocolManager, err = NewProtocolManager(eth.chainConfig, config.SyncMode, config.NetworkId, eth.eventMux, eth.txPool, eth.engine, eth.blockchain, chainDb, config.Whitelist, ctx.Server); err != nil {
-=======
 	eth.txPool = core.NewTxPool(config.TxPool, chainConfig, eth.blockchain)
 
 	// Permit the downloader to use the trie cache allowance during fast sync
@@ -236,29 +219,20 @@
 	if checkpoint == nil {
 		checkpoint = params.TrustedCheckpoints[genesisHash]
 	}
-	if eth.protocolManager, err = NewProtocolManager(chainConfig, checkpoint, config.SyncMode, config.NetworkId, eth.eventMux, eth.txPool, eth.engine, eth.blockchain, chainDb, cacheLimit, config.Whitelist); err != nil {
->>>>>>> e76047e9
+	if eth.protocolManager, err = NewProtocolManager(chainConfig, checkpoint, config.SyncMode, config.NetworkId, eth.eventMux, eth.txPool, eth.engine, eth.blockchain, chainDb, cacheLimit, config.Whitelist, ctx.Server); err != nil {
 		return nil, err
 	}
-	eth.miner = miner.New(eth, &config.Miner, chainConfig, eth.EventMux(), eth.engine, eth.isLocalBlock)
-	eth.miner.SetExtra(makeExtraData(config.Miner.ExtraData))
-
-<<<<<<< HEAD
+
 	// If the engine is istanbul, then inject the blockchain
 	if istanbul, isIstanbul := eth.engine.(*istanbulBackend.Backend); isIstanbul {
 		istanbul.SetChain(eth.blockchain, eth.blockchain.CurrentBlock)
-=======
-	eth.APIBackend = &EthAPIBackend{ctx.ExtRPCEnabled(), eth, nil}
-	gpoParams := config.GPO
-	if gpoParams.Default == nil {
-		gpoParams.Default = config.Miner.GasPrice
->>>>>>> e76047e9
-	}
-
-	eth.miner = miner.New(eth, eth.chainConfig, eth.EventMux(), eth.engine, config.MinerRecommit, config.MinerGasFloor, config.MinerGasCeil, eth.isLocalBlock, config.MinerVerificationServiceUrl, &chainDb)
-	eth.miner.SetExtra(makeExtraData(config.MinerExtraData))
-
-	eth.APIBackend = &EthAPIBackend{eth}
+	}
+	
+	eth.miner = miner.New(eth, &config.Miner, chainConfig, eth.EventMux(), eth.engine, eth.isLocalBlock, &chainDb)
+	eth.miner.SetExtra(makeExtraData(config.Miner.ExtraData))
+
+	eth.APIBackend = &EthAPIBackend{ctx.ExtRPCEnabled(), eth}
+
 	return eth, nil
 }
 
@@ -532,21 +506,17 @@
 				log.Error("Etherbase account unavailable locally", "err", err)
 				return fmt.Errorf("signer missing: %v", err)
 			}
-<<<<<<< HEAD
 			blswallet, err := s.accountManager.Find(accounts.Account{Address: blsbase})
 			if blswallet == nil || err != nil {
 				log.Error("BLSbase account unavailable locally", "err", err)
 				return fmt.Errorf("BLS signer missing: %v", err)
 			}
 			if isClique {
-				clique.Authorize(eb, wallet.SignHash)
+				clique.Authorize(eb, wallet.SignData)
 			}
 			if isIstanbul {
-				istanbul.Authorize(eb, wallet.SignHash, blswallet.SignHashBLS, blswallet.SignMessageBLS)
+				istanbul.Authorize(eb, wallet.SignData, blswallet.SignHashBLS, blswallet.SignMessageBLS)
 			}
-=======
-			clique.Authorize(eb, wallet.SignData)
->>>>>>> e76047e9
 		}
 		// If mining is started, we can disable the transaction rejection mechanism
 		// introduced to speed sync times.
@@ -584,12 +554,9 @@
 func (s *Ethereum) EthVersion() int                    { return int(ProtocolVersions[0]) }
 func (s *Ethereum) NetVersion() uint64                 { return s.networkID }
 func (s *Ethereum) Downloader() *downloader.Downloader { return s.protocolManager.downloader }
-<<<<<<< HEAD
 func (s *Ethereum) GasFeeRecipient() common.Address    { return s.config.Etherbase }
-=======
 func (s *Ethereum) Synced() bool                       { return atomic.LoadUint32(&s.protocolManager.acceptTxs) == 1 }
 func (s *Ethereum) ArchiveMode() bool                  { return s.config.NoPruning }
->>>>>>> e76047e9
 
 // Protocols implements node.Service, returning all the currently configured
 // network protocols to start.

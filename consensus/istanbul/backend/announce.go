--- conflicted
+++ resolved
@@ -78,12 +78,10 @@
 	var announceGossipFrequencyState AnnounceGossipFrequencyState
 	var currentAnnounceGossipTickerDuration time.Duration
 	var numGossipedMsgsInHighFreqAfterFirstPeerState int
-<<<<<<< HEAD
+	var announceVersion uint
+	var announcing bool
 	var shouldAnnounce bool
 	var err error
-=======
-	var announceVersion uint
-	var announcing bool
 
 	updateAnnounceVersionFunc := func() {
 		version := newAnnounceVersion()
@@ -97,7 +95,6 @@
 		}
 		announceVersion = version
 	}
->>>>>>> 69d6ee7c
 
 	for {
 		select {
@@ -119,13 +116,7 @@
 				// hence more likely that they will be aware that this node is
 				// within that set.
 				time.AfterFunc(1*time.Minute, func() {
-<<<<<<< HEAD
 					sb.startGossipAnnounceTask()
-=======
-					if err := sb.generateAndGossipAnnounce(announceVersion); err != nil {
-						logger.Error("Error in gossiping announce", "err", err)
-					}
->>>>>>> 69d6ee7c
 				})
 
 				if sb.config.AnnounceAggressiveGossipOnEnablement {
@@ -179,12 +170,6 @@
 				}
 			}
 
-<<<<<<< HEAD
-=======
-			updateAnnounceVersionFunc()
-			go sb.generateAndGossipAnnounce(announceVersion)
-
->>>>>>> 69d6ee7c
 			// Use this timer to also prune all announce related data structures.
 			if err := sb.pruneAnnounceDataStructures(); err != nil {
 				logger.Warn("Error in pruning announce data structures", "err", err)
@@ -192,7 +177,6 @@
 
 			sb.startGossipAnnounceTask()
 
-<<<<<<< HEAD
 		case <-sb.generateAndGossipAnnounceCh:
 			if shouldAnnounce {
 				err := sb.generateAndGossipAnnounce()
@@ -200,16 +184,11 @@
 					logger.Warn("Error in generating and gossiping announce", "err", err)
 				}
 			}
-		case <-sb.updateAnnounceVersionCh:
-			if err := sb.updateAnnounceVersion(); err != nil {
-				logger.Warn("Error updating announce version", "err", err)
-			}
-=======
+
 		case <-sb.updateAnnounceVersionCh:
 			updateAnnounceVersionFunc()
 			sb.updateAnnounceVersionCompleteCh <- struct{}{}
 
->>>>>>> 69d6ee7c
 		case <-sb.announceThreadQuit:
 			checkIfShouldAnnounceTicker.Stop()
 			if announceGossipTicker != nil {
@@ -350,7 +329,6 @@
 	}
 }
 
-<<<<<<< HEAD
 // generateAndGossipAnnounce will generate the lastest announce msg from this node
 // and then broadcast it to it's peers, which should then gossip the announce msg
 // message throughout the p2p network, since this announce msg's timestamp should be
@@ -359,15 +337,6 @@
 	logger := sb.logger.New("func", "generateAndGossipAnnounce")
 	logger.Trace("generateAndGossipAnnounce called")
 	istMsg, err := sb.generateAnnounce()
-=======
-// generateAndGossipAnnounce will generate the lastest announce msg from this node (as opposed to retrieving from the announceMsgCache) and then broadcast it to it's peers,
-// which should then gossip the announce msg message throughout the p2p network, since this announce msg's timestamp should be the latest among all of this
-// validator's previous announce msgs.
-func (sb *Backend) generateAndGossipAnnounce(version uint) error {
-	logger := sb.logger.New("func", "generateAndGossipAnnounce")
-	logger.Trace("generateAndGossipAnnounce called")
-	istMsg, announceAddress, err := sb.generateAnnounce(version)
->>>>>>> 69d6ee7c
 	if err != nil {
 		return err
 	}
@@ -383,7 +352,6 @@
 		return err
 	}
 
-<<<<<<< HEAD
 	return sb.Multicast(nil, payload, istanbulAnnounceMsg)
 }
 
@@ -391,31 +359,6 @@
 // use the version for this node's address in the signed announce version db
 func (sb *Backend) generateAnnounce() (*istanbul.Message, error) {
 	logger := sb.logger.New("func", "generateAnnounce")
-=======
-	// Add the generated announce message to this node's cache
-	sb.cachedAnnounceMsgsMu.Lock()
-	defer sb.cachedAnnounceMsgsMu.Unlock()
-	sb.cachedAnnounceMsgs[announceAddress] = &announceMsgCachedEntry{MsgVersion: version, MsgPayload: payload}
-
-	return sb.Multicast(nil, payload, istanbulAnnounceMsg)
-}
-
-// This function is a helper function for generateAndGossipAnnounce.
-// It will create the latest announce msg for this node with a given version.
-func (sb *Backend) generateAnnounce(version uint) (*istanbul.Message, common.Address, error) {
-	logger := sb.logger.New("func", "generateAnnounce")
-	var enodeUrl string
-	if sb.config.Proxied {
-		if sb.proxyNode != nil {
-			enodeUrl = sb.proxyNode.externalNode.URLv4()
-		} else {
-			logger.Error("Proxied node is not connected to a proxy")
-			return nil, common.Address{}, errNoProxyConnection
-		}
-	} else {
-		enodeUrl = sb.p2pserver.Self().URLv4()
-	}
->>>>>>> 69d6ee7c
 
 	enodeURL, err := sb.getEnodeURL()
 	if err != nil {
@@ -424,12 +367,8 @@
 	}
 	announceRecords, err := sb.generateAnnounceRecords(enodeURL)
 	if err != nil {
-<<<<<<< HEAD
 		logger.Warn("Error generating announce records", "err", err)
 		return nil, err
-=======
-		return nil, common.Address{}, err
->>>>>>> 69d6ee7c
 	}
 	if len(announceRecords) == 0 {
 		logger.Trace("No announce records were generated, will not generate announce")
@@ -442,22 +381,13 @@
 
 	announceData := &announceData{
 		AnnounceRecords: announceRecords,
-<<<<<<< HEAD
 		Version:         announceVersion,
-=======
-		EnodeURLHash:    istanbul.RLPHash(enodeUrl),
-		Version:         version,
->>>>>>> 69d6ee7c
 	}
 
 	announceBytes, err := rlp.EncodeToBytes(announceData)
 	if err != nil {
 		logger.Error("Error encoding announce content", "AnnounceData", announceData.String(), "err", err)
-<<<<<<< HEAD
-		return nil, err
-=======
-		return nil, common.Address{}, err
->>>>>>> 69d6ee7c
+		return nil, err
 	}
 
 	msg := &istanbul.Message{
@@ -470,16 +400,11 @@
 	// Sign the announce message
 	if err := msg.Sign(sb.Sign); err != nil {
 		logger.Error("Error in signing an Announce Message", "AnnounceMsg", msg.String(), "err", err)
-<<<<<<< HEAD
-		return nil, err
-=======
-		return nil, common.Address{}, err
->>>>>>> 69d6ee7c
+		return nil, err
 	}
 
 	logger.Debug("Generated an announce message", "IstanbulMsg", msg.String(), "AnnounceData", announceData.String())
 
-<<<<<<< HEAD
 	return msg, nil
 }
 
@@ -527,9 +452,6 @@
 		})
 	}
 	return announceRecords, nil
-=======
-	return msg, msg.Address, nil
->>>>>>> 69d6ee7c
 }
 
 // This function will handle an announce message.
@@ -791,19 +713,17 @@
 	return nil
 }
 
-// queueAnnounceVersionUpdate will send to the updateAnnounceVersionCh channel
-// that is read from in the announceThread to trigger an update of the announce
-// version.
-func (sb *Backend) queueAnnounceVersionUpdate() {
-	// sb.updateAnnounceVersionCh has a buffer of 1. If there is a value
-	// already sent to the channel that has not been read from, don't block.
-	select {
-	case sb.updateAnnounceVersionCh <- struct{}{}:
-	default:
-	}
-}
-
-func (sb *Backend) updateAnnounceVersion() error {
+func (sb *Backend) updateAnnounceVersion() {
+	sb.updateAnnounceVersionCh <- struct{}{}
+	<-sb.updateAnnounceVersionCompleteCh
+}
+
+// setAndShareUpdatedAnnounceVersion generates a new enode certificate message and sends
+// it to this node's proxy (if applicable).
+// TODO: When a generated announce no longer creates a new version, the version
+// parameter can be removed and instead have the version generated in this function.
+// Tracked here: https://github.com/celo-org/celo-monorepo/issues/2668
+func (sb *Backend) setAndShareUpdatedAnnounceVersion(version uint) error {
 	logger := sb.logger.New("func", "updateAnnounceVersion")
 	// Send new versioned enode msg to all other registered or elected validators
 	validatorConnSet, err := sb.retrieveValidatorConnSet()
@@ -821,7 +741,6 @@
 		destAddresses[i] = address
 		i++
 	}
-	version := newAnnounceVersion()
 	enodeCertificateMsg, err := sb.generateEnodeCertificateMsg(version)
 	if err != nil {
 		return err
@@ -970,16 +889,7 @@
 	}
 
 	// Handle the special case where this node is a proxy and the proxied validator sent the msg
-<<<<<<< HEAD
 	if sb.config.Proxy && sb.proxiedPeer != nil && sb.proxiedPeer.Node().ID() == peer.Node().ID() && msg.Address == sb.config.ProxiedValidatorAddress {
-=======
-	if isFromProxiedPeer && msg.Address == sb.config.ProxiedValidatorAddress {
-		existingVersion := sb.getEnodeCertificateMsgVersion()
-		if enodeCertificate.Version < existingVersion {
-			logger.Warn("Enode certificate from proxied peer contains version lower than existing enode msg", "msg version", enodeCertificate.Version, "existing", existingVersion)
-			return errors.New("Version too low")
-		}
->>>>>>> 69d6ee7c
 		// There may be a difference in the URLv4 string because of `discport`,
 		// so instead compare the ID
 		selfNode := sb.p2pserver.Self()
@@ -994,18 +904,6 @@
 		return nil
 	}
 
-<<<<<<< HEAD
-=======
-	// If this node is not a proxied validator receiving a message from its proxy
-	// peer, or vice versa, return.
-	// TODO: remove this check to allow non-proxy peers to send this message
-	// Issue tracked here: https://github.com/celo-org/celo-blockchain/issues/884
-	if !isFromProxiedPeer || !sb.config.Proxied || sb.proxyNode == nil || sb.proxyNode.peer == nil || sb.proxyNode.peer.Node().ID() != peer.Node().ID() {
-		logger.Warn("Received Istanbul Enode Certificate message from invalid peer")
-		return errUnauthorizedAnnounceMessage
-	}
-
->>>>>>> 69d6ee7c
 	validatorConnSet, err := sb.retrieveValidatorConnSet()
 	if err != nil {
 		logger.Debug("Error in retrieving registered/elected valset", "err", err)
@@ -1052,39 +950,6 @@
 	return sb.enodeCertificateMsgVersion
 }
 
-<<<<<<< HEAD
-=======
-func (sb *Backend) updateAnnounceVersion() {
-	sb.updateAnnounceVersionCh <- struct{}{}
-	<-sb.updateAnnounceVersionCompleteCh
-}
-
-// setAndShareUpdatedAnnounceVersion generates a new enode certificate message and sends
-// it to this node's proxy (if applicable).
-// TODO: When a generated announce no longer creates a new version, the version
-// parameter can be removed and instead have the version generated in this function.
-// Tracked here: https://github.com/celo-org/celo-monorepo/issues/2668
-func (sb *Backend) setAndShareUpdatedAnnounceVersion(version uint) error {
-	logger := sb.logger.New("func", "setAndShareUpdatedAnnounceVersion")
-	enodeCertificateMsg, err := sb.generateEnodeCertificateMsg(version)
-	if err != nil {
-		return err
-	}
-	if err := sb.setEnodeCertificateMsg(enodeCertificateMsg); err != nil {
-		return err
-	}
-	// Send the new enode certificate msg to the proxy peer
-	if sb.config.Proxied && sb.proxyNode != nil && sb.proxyNode.peer != nil {
-		err := sb.sendEnodeCertificateMsg(sb.proxyNode.peer, enodeCertificateMsg)
-		if err != nil {
-			logger.Error("Error in sending enode certificate msg to proxy", "err", err)
-			return err
-		}
-	}
-	return nil
-}
-
->>>>>>> 69d6ee7c
 func newAnnounceVersion() uint {
 	// Unix() returns a int64, but we need a uint for the golang rlp encoding implmentation. Warning: This timestamp value will be truncated in 2106.
 	return uint(time.Now().Unix())

--- conflicted
+++ resolved
@@ -169,11 +169,7 @@
 		return nil, nil
 	}
 
-<<<<<<< HEAD
-	enodeUrl := selfEnode.URLv4()
-=======
-	enodeURL := selfEnode.String()
->>>>>>> 22001689
+	enodeURL := selfEnode.URLv4()
 	view := sb.core.CurrentView()
 	incompleteEnodeURL := enodeURL[:strings.Index(enodeURL, "@")]
 	endpointData := enodeURL[strings.Index(enodeURL, "@"):]

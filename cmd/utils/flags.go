--- conflicted
+++ resolved
@@ -1021,11 +1021,7 @@
 	if ctx.GlobalBool(PingIPFromPacketFlag.Name) {
 		cfg.PingIPFromPacket = true
 	}
-<<<<<<< HEAD
 	if ctx.GlobalIsSet(UseInMemoryDiscoverTableFlag.Name) {
-=======
-	if ctx.GlobalBool(UseInMemoryDiscoverTable.Name) {
->>>>>>> 6844caf5
 		cfg.UseInMemoryNodeDatabase = true
 	}
 

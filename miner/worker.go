// Copyright 2015 The go-ethereum Authors
// This file is part of the go-ethereum library.
//
// The go-ethereum library is free software: you can redistribute it and/or modify
// it under the terms of the GNU Lesser General Public License as published by
// the Free Software Foundation, either version 3 of the License, or
// (at your option) any later version.
//
// The go-ethereum library is distributed in the hope that it will be useful,
// but WITHOUT ANY WARRANTY; without even the implied warranty of
// MERCHANTABILITY or FITNESS FOR A PARTICULAR PURPOSE. See the
// GNU Lesser General Public License for more details.
//
// You should have received a copy of the GNU Lesser General Public License
// along with the go-ethereum library. If not, see <http://www.gnu.org/licenses/>.

package miner

import (
	"bytes"
	"math/big"
	"sync"
	"sync/atomic"
	"time"

	mapset "github.com/deckarep/golang-set"
	"github.com/ethereum/go-ethereum/accounts"
	"github.com/ethereum/go-ethereum/common"
	"github.com/ethereum/go-ethereum/consensus"
	"github.com/ethereum/go-ethereum/consensus/istanbul"
	"github.com/ethereum/go-ethereum/consensus/misc"
	"github.com/ethereum/go-ethereum/contract_comm/currency"
	gpm "github.com/ethereum/go-ethereum/contract_comm/gasprice_minimum"
	"github.com/ethereum/go-ethereum/contract_comm/random"
	"github.com/ethereum/go-ethereum/core"
	"github.com/ethereum/go-ethereum/core/state"
	"github.com/ethereum/go-ethereum/core/types"
	"github.com/ethereum/go-ethereum/ethdb"
	"github.com/ethereum/go-ethereum/event"
	"github.com/ethereum/go-ethereum/log"
	"github.com/ethereum/go-ethereum/metrics"
	"github.com/ethereum/go-ethereum/params"
)

const (
	// resultQueueSize is the size of channel listening to sealing result.
	resultQueueSize = 10

	// txChanSize is the size of channel listening to NewTxsEvent.
	// The number is referenced from the size of tx pool.
	txChanSize = 4096

	// chainHeadChanSize is the size of channel listening to ChainHeadEvent.
	chainHeadChanSize = 10

	// chainSideChanSize is the size of channel listening to ChainSideEvent.
	chainSideChanSize = 10

	// resubmitAdjustChanSize is the size of resubmitting interval adjustment channel.
	resubmitAdjustChanSize = 10

	// miningLogAtDepth is the number of confirmations before logging successful mining.
	miningLogAtDepth = 7

	// minRecommitInterval is the minimal time interval to recreate the mining block with
	// any newly arrived transactions.
	minRecommitInterval = 1 * time.Second

	// maxRecommitInterval is the maximum time interval to recreate the mining block with
	// any newly arrived transactions.
	maxRecommitInterval = 15 * time.Second

	// intervalAdjustRatio is the impact a single interval adjustment has on sealing work
	// resubmitting interval.
	intervalAdjustRatio = 0.1

	// intervalAdjustBias is applied during the new resubmit interval calculation in favor of
	// increasing upper limit or decreasing lower limit so that the limit can be reachable.
	intervalAdjustBias = 200 * 1000.0 * 1000.0
)

var (
	randomSeedString = []byte("Randomness seed string")
	randomSeed       []byte

	// Timer used to measure block finalization time from created to finalized
	blockFinalizationTimer = metrics.NewRegisteredTimer("miner/block/finalization", nil)
)

// environment is the worker's current environment and holds all of the current state information.
type environment struct {
	signer types.Signer

	state     *state.StateDB // apply state changes here
	ancestors mapset.Set     // ancestor set (used for checking parent validity)
	tcount    int            // tx count in cycle
	gasPool   *core.GasPool  // available gas used to pack transactions
	gasLimit  uint64

	header     *types.Header
	txs        []*types.Transaction
	receipts   []*types.Receipt
	randomness *types.Randomness // The types.Randomness of the last block by mined by this worker.
}

// task contains all information for consensus engine sealing and result submitting.
type task struct {
	receipts  []*types.Receipt
	state     *state.StateDB
	block     *types.Block
	createdAt time.Time
}

const (
	commitInterruptNone int32 = iota
	commitInterruptNewHead
	commitInterruptResubmit
)

// newWorkReq represents a request for new sealing work submitting with relative interrupt notifier.
type newWorkReq struct {
	interrupt *int32
	noempty   bool
	timestamp int64
}

// intervalAdjust represents a resubmitting interval adjustment.
type intervalAdjust struct {
	ratio float64
	inc   bool
}

// worker is the main object which takes care of submitting new work to consensus engine
// and gathering the sealing result.
type worker struct {
	config      *Config
	chainConfig *params.ChainConfig
	engine      consensus.Engine
	eth         Backend
	chain       *core.BlockChain

	// Feeds
	pendingLogsFeed event.Feed

	// Subscriptions
	mux          *event.TypeMux
	txsCh        chan core.NewTxsEvent
	txsSub       event.Subscription
	chainHeadCh  chan core.ChainHeadEvent
	chainHeadSub event.Subscription
	chainSideCh  chan core.ChainSideEvent
	chainSideSub event.Subscription

	// Channels
	newWorkCh          chan *newWorkReq
	taskCh             chan *task
	resultCh           chan *istanbul.BlockConsensusAndProcessResult
	startCh            chan struct{}
	exitCh             chan struct{}
	resubmitIntervalCh chan time.Duration
	resubmitAdjustCh   chan *intervalAdjust

	current     *environment       // An environment for current running cycle.
	unconfirmed *unconfirmedBlocks // A set of locally mined blocks pending canonicalness confirmations.

	mu       sync.RWMutex // The lock used to protect the coinbase and extra fields
	coinbase common.Address
	extra    []byte

	snapshotMu    sync.RWMutex // The lock used to protect the block snapshot and state snapshot
	snapshotBlock *types.Block
	snapshotState *state.StateDB

	// atomic status counters
	running int32 // The indicator whether the consensus engine is running or not.
	newTxs  int32 // New arrival transaction count since last sealing work submitting.

	// External functions
	isLocalBlock func(block *types.Block) bool // Function used to determine whether the specified block is mined by local miner.

	// Test hooks
	newTaskHook  func(*task)                        // Method to call upon receiving a new sealing task.
	skipSealHook func(*task) bool                   // Method to decide whether skipping the sealing.
	fullTaskHook func()                             // Method to call before pushing the full sealing task.
	resubmitHook func(time.Duration, time.Duration) // Method to call upon updating resubmitting interval.

	// Needed for randomness
	db *ethdb.Database
}

func newWorker(config *Config, chainConfig *params.ChainConfig, engine consensus.Engine, eth Backend, mux *event.TypeMux, isLocalBlock func(*types.Block) bool, db *ethdb.Database, init bool) *worker {
	worker := &worker{
		config:             config,
		chainConfig:        chainConfig,
		engine:             engine,
		eth:                eth,
		mux:                mux,
		chain:              eth.BlockChain(),
		isLocalBlock:       isLocalBlock,
		unconfirmed:        newUnconfirmedBlocks(eth.BlockChain(), miningLogAtDepth),
		txsCh:              make(chan core.NewTxsEvent, txChanSize),
		chainHeadCh:        make(chan core.ChainHeadEvent, chainHeadChanSize),
		chainSideCh:        make(chan core.ChainSideEvent, chainSideChanSize),
		newWorkCh:          make(chan *newWorkReq),
		taskCh:             make(chan *task),
		resultCh:           make(chan *istanbul.BlockConsensusAndProcessResult, resultQueueSize),
		exitCh:             make(chan struct{}),
		startCh:            make(chan struct{}, 1),
		resubmitIntervalCh: make(chan time.Duration),
		resubmitAdjustCh:   make(chan *intervalAdjust, resubmitAdjustChanSize),
		db:                 db,
	}
	// Subscribe NewTxsEvent for tx pool
	worker.txsSub = eth.TxPool().SubscribeNewTxsEvent(worker.txsCh)
	// Subscribe events for blockchain
	worker.chainHeadSub = eth.BlockChain().SubscribeChainHeadEvent(worker.chainHeadCh)
	worker.chainSideSub = eth.BlockChain().SubscribeChainSideEvent(worker.chainSideCh)

	// Sanitize recommit interval if the user-specified one is too short.
	recommit := worker.config.Recommit
	if recommit < minRecommitInterval {
		log.Warn("Sanitizing miner recommit interval", "provided", recommit, "updated", minRecommitInterval)
		recommit = minRecommitInterval
	}

	go worker.mainLoop()
	go worker.newWorkLoop(recommit)
	go worker.resultLoop()
	go worker.taskLoop()

	// Submit first work to initialize pending state.
	if init {
		worker.startCh <- struct{}{}
	}
	return worker
}

// setEtherbase sets the etherbase used to initialize the block coinbase field.
func (w *worker) setEtherbase(addr common.Address) {
	w.mu.Lock()
	defer w.mu.Unlock()
	w.coinbase = addr
}

// setExtra sets the content used to initialize the block extra field.
func (w *worker) setExtra(extra []byte) {
	w.mu.Lock()
	defer w.mu.Unlock()
	w.extra = extra
}

// setRecommitInterval updates the interval for miner sealing work recommitting.
func (w *worker) setRecommitInterval(interval time.Duration) {
	w.resubmitIntervalCh <- interval
}

// pending returns the pending state and corresponding block.
func (w *worker) pending() (*types.Block, *state.StateDB) {
	// return a snapshot to avoid contention on currentMu mutex
	w.snapshotMu.RLock()
	defer w.snapshotMu.RUnlock()
	if w.snapshotState == nil {
		return nil, nil
	}
	return w.snapshotBlock, w.snapshotState.Copy()
}

// pendingBlock returns pending block.
func (w *worker) pendingBlock() *types.Block {
	// return a snapshot to avoid contention on currentMu mutex
	w.snapshotMu.RLock()
	defer w.snapshotMu.RUnlock()
	return w.snapshotBlock
}

// start sets the running status as 1 and triggers new work submitting.
func (w *worker) start() {
	atomic.StoreInt32(&w.running, 1)
	w.startCh <- struct{}{}

	if istanbul, ok := w.engine.(consensus.Istanbul); ok {
		istanbul.StartValidating(w.chain.HasBadBlock,
			func(block *types.Block, state *state.StateDB) (types.Receipts, []*types.Log, uint64, error) {
				return w.chain.Processor().Process(block, state, *w.chain.GetVMConfig())
			},
			func(block *types.Block, state *state.StateDB, receipts types.Receipts, usedGas uint64) error {
				return w.chain.Validator().ValidateState(block, state, receipts, usedGas)
			})
	}
}

// stop sets the running status as 0.
func (w *worker) stop() {
	atomic.StoreInt32(&w.running, 0)

	if istanbul, ok := w.engine.(consensus.Istanbul); ok {
		istanbul.StopValidating()
	}
}

// isRunning returns an indicator whether worker is running or not.
func (w *worker) isRunning() bool {
	return atomic.LoadInt32(&w.running) == 1
}

// close terminates all background threads maintained by the worker.
// Note the worker does not support being closed multiple times.
func (w *worker) close() {
	close(w.exitCh)
}

func (w *worker) txCmp(tx1 *types.Transaction, tx2 *types.Transaction) int {
	return currency.Cmp(tx1.GasPrice(), tx1.FeeCurrency(), tx2.GasPrice(), tx2.FeeCurrency())
}

// newWorkLoop is a standalone goroutine to submit new mining work upon received events.
func (w *worker) newWorkLoop(recommit time.Duration) {
	var (
		interrupt   *int32
		minRecommit = recommit // minimal resubmit interval specified by user.
		timestamp   int64      // timestamp for each round of mining.
	)

	timer := time.NewTimer(0)
	<-timer.C // discard the initial tick

	// commit aborts in-flight transaction execution with given signal and resubmits a new one.
	commit := func(noempty bool, s int32) {
		if interrupt != nil {
			atomic.StoreInt32(interrupt, s)
		}
		interrupt = new(int32)
		w.newWorkCh <- &newWorkReq{interrupt: interrupt, noempty: noempty, timestamp: timestamp}
		timer.Reset(recommit)
		atomic.StoreInt32(&w.newTxs, 0)
	}
	// recalcRecommit recalculates the resubmitting interval upon feedback.
	recalcRecommit := func(target float64, inc bool) {
		var (
			prev = float64(recommit.Nanoseconds())
			next float64
		)
		if inc {
			next = prev*(1-intervalAdjustRatio) + intervalAdjustRatio*(target+intervalAdjustBias)
			// Recap if interval is larger than the maximum time interval
			if next > float64(maxRecommitInterval.Nanoseconds()) {
				next = float64(maxRecommitInterval.Nanoseconds())
			}
		} else {
			next = prev*(1-intervalAdjustRatio) + intervalAdjustRatio*(target-intervalAdjustBias)
			// Recap if interval is less than the user specified minimum
			if next < float64(minRecommit.Nanoseconds()) {
				next = float64(minRecommit.Nanoseconds())
			}
		}
		recommit = time.Duration(int64(next))
	}

	for {
		select {
		case <-w.startCh:
			timestamp = time.Now().Unix()
			commit(false, commitInterruptNewHead)

		case <-w.chainHeadCh:
			timestamp = time.Now().Unix()
			commit(false, commitInterruptNewHead)

		case <-timer.C:
			// If mining is running resubmit a new work cycle periodically to pull in
			// higher priced transactions. Disable this overhead for pending blocks.
			if w.isRunning() && !w.isIstanbulEngine() {
				// Short circuit if no new transaction arrives.
				if atomic.LoadInt32(&w.newTxs) == 0 {
					timer.Reset(recommit)
					continue
				}
				commit(true, commitInterruptResubmit)
			}

		case interval := <-w.resubmitIntervalCh:
			// Adjust resubmit interval explicitly by user.
			if interval < minRecommitInterval {
				log.Warn("Sanitizing miner recommit interval", "provided", interval, "updated", minRecommitInterval)
				interval = minRecommitInterval
			}
			log.Info("Miner recommit interval update", "from", minRecommit, "to", interval)
			minRecommit, recommit = interval, interval

			if w.resubmitHook != nil {
				w.resubmitHook(minRecommit, recommit)
			}

		case adjust := <-w.resubmitAdjustCh:
			// Adjust resubmit interval by feedback.
			if adjust.inc {
				before := recommit
				recalcRecommit(float64(recommit.Nanoseconds())/adjust.ratio, true)
				log.Trace("Increase miner recommit interval", "from", before, "to", recommit)
			} else {
				before := recommit
				recalcRecommit(float64(minRecommit.Nanoseconds()), false)
				log.Trace("Decrease miner recommit interval", "from", before, "to", recommit)
			}

			if w.resubmitHook != nil {
				w.resubmitHook(minRecommit, recommit)
			}

		case <-w.exitCh:
			return
		}
	}
}

// mainLoop is a standalone goroutine to regenerate the sealing task based on the received event.
func (w *worker) mainLoop() {
	defer w.txsSub.Unsubscribe()
	defer w.chainHeadSub.Unsubscribe()
	defer w.chainSideSub.Unsubscribe()

	for {
		select {
		case req := <-w.newWorkCh:
			if h, ok := w.engine.(consensus.Handler); ok {
				h.NewWork()
			}
			w.commitNewWork(req.interrupt, req.noempty, req.timestamp)

		case ev := <-w.chainSideCh:
			// TOOO(nategraf): Remove this subcription, as there is no work to be done here.
			log.Debug("Message in chan chainSideCh", "hash", ev.Block.Hash(), "number", ev.Block.Number(), "root", ev.Block.Root())

		case ev := <-w.txsCh:
			// Apply transactions to the pending state if we're not mining.
			//
			// Note all transactions received may not be continuous with transactions
			// already included in the current mining block. These transactions will
			// be automatically eliminated.
			if !w.isRunning() && w.current != nil {
				// If block is already full, abort
				if gp := w.current.gasPool; gp != nil && gp.Gas() < params.TxGas {
					continue
				}
				w.mu.RLock()
				coinbase := w.coinbase
				w.mu.RUnlock()

				txs := make(map[common.Address]types.Transactions)
				for _, tx := range ev.Txs {
					acc, _ := types.Sender(w.current.signer, tx)
					txs[acc] = append(txs[acc], tx)
				}

				txset := types.NewTransactionsByPriceAndNonce(w.current.signer, txs, w.txCmp)
				tcount := w.current.tcount
				w.commitTransactions(txset, coinbase, nil)
				// Only update the snapshot if any new transactons were added
				// to the pending block
				if tcount != w.current.tcount {
					w.updateSnapshot()
				}
			}
			atomic.AddInt32(&w.newTxs, int32(len(ev.Txs)))

		// System stopped
		case <-w.exitCh:
			return
		case <-w.txsSub.Err():
			return
		case <-w.chainHeadSub.Err():
			return
		case <-w.chainSideSub.Err():
			return
		}
	}
}

// taskLoop is a standalone goroutine to fetch sealing task from the generator and
// push them to consensus engine.
func (w *worker) taskLoop() {
	var (
		stopCh chan struct{}
		prev   common.Hash
	)

	// interrupt aborts the in-flight sealing task.
	interrupt := func() {
		if stopCh != nil {
			close(stopCh)
			stopCh = nil
		}
	}
	for {
		select {
		case task := <-w.taskCh:
			if w.newTaskHook != nil {
				w.newTaskHook(task)
			}
			// Reject duplicate sealing work due to resubmitting.
			sealHash := w.engine.SealHash(task.block.Header())
			if sealHash == prev {
				continue
			}
			// Interrupt previous sealing operation
			interrupt()
			stopCh, prev = make(chan struct{}), sealHash

			if w.skipSealHook != nil && w.skipSealHook(task) {
				continue
			}

			if err := w.engine.Seal(w.chain, task.block, w.resultCh, stopCh); err != nil {
				log.Warn("Block sealing failed", "err", err)
			}
		case <-w.exitCh:
			interrupt()
			return
		}
	}
}

// resultLoop is a standalone goroutine to handle sealing result submitting
// and flush relative data to the database.
func (w *worker) resultLoop() {
	for {
		select {
		case result := <-w.resultCh:
			// Short circuit when receiving empty result
			if result == nil {
				continue
			}
			block := result.SealedBlock
			// Short circuit when receiving duplicate result caused by resubmitting.
			if w.chain.HasBlock(block.Hash(), block.NumberU64()) {
				continue
			}
			var (
				sealhash      = w.engine.SealHash(block.Header())
				hash          = block.Hash()
				processResult = result.BlockProcessResult
			)
			if processResult == nil || processResult.State == nil {
				log.Error("BlockProcessResult cannot be nil", "number", block.Number(), "sealhash", sealhash, "hash", hash)
				continue
			}
			// Different block could share same sealhash, deep copy here to prevent write-write conflict.
			var (
				receipts = make([]*types.Receipt, len(processResult.Receipts))
				logs     []*types.Log
			)
			for i, receipt := range processResult.Receipts {
				// add block location fields
				receipt.BlockHash = hash
				receipt.BlockNumber = block.Number()
				receipt.TransactionIndex = uint(i)

				receipts[i] = new(types.Receipt)
				*receipts[i] = *receipt
				// Update the block hash in all logs since it is now available and not when the
				// receipt/log of individual transactions were created.
				for _, log := range receipt.Logs {
					log.BlockHash = hash
					// Handle block finalization receipt
					if (log.TxHash == common.Hash{}) {
						log.TxHash = hash
					}
				}
				logs = append(logs, receipt.Logs...)
			}
			// Commit block and state to database.
<<<<<<< HEAD
			_, err := w.chain.WriteBlockWithState(block, receipts, logs, processResult.State, true)
=======
			blockFinalizationTimer.UpdateSince(time.Unix(int64(block.Time()), 0))
			_, err := w.chain.WriteBlockWithState(block, receipts, logs, task.state, true)
>>>>>>> 968d089f
			if err != nil {
				log.Error("Failed writing block to chain", "err", err)
				continue
			}
			log.Info("Successfully writing block to chain", "number", block.Number(), "sealhash", sealhash, "hash", hash, "elapsed from receiving proposal", common.PrettyDuration(time.Since(processResult.CreatedAt)))

			// Broadcast the block and announce chain insertion event
			w.mux.Post(core.NewMinedBlockEvent{Block: block})

			// Insert the block into the set of pending ones to resultLoop for confirmations
			w.unconfirmed.Insert(block.NumberU64(), block.Hash())

		case <-w.exitCh:
			return
		}
	}
}

// makeCurrent creates a new environment for the current cycle.
func (w *worker) makeCurrent(parent *types.Block, header *types.Header) error {
	state, err := w.chain.StateAt(parent.Root())
	if err != nil {
		return err
	}

	env := &environment{
		signer:    types.NewEIP155Signer(w.chainConfig.ChainID),
		state:     state,
		ancestors: mapset.NewSet(),
		header:    header,
		gasLimit:  core.CalcGasLimit(parent, state),
	}

	// when 08 is processed ancestors contain 07 (quick block)
	for _, ancestor := range w.chain.GetBlocksFromHash(parent.Hash(), 7) {
		env.ancestors.Add(ancestor.Hash())
	}

	// Keep track of transactions which return errors so they can be removed
	env.tcount = 0
	w.current = env
	return nil
}

// updateSnapshot updates pending snapshot block and state.
// Note this function assumes the current variable is thread safe.
func (w *worker) updateSnapshot() {
	w.snapshotMu.Lock()
	defer w.snapshotMu.Unlock()

	w.snapshotBlock = types.NewBlock(
		w.current.header,
		w.current.txs,
		w.current.receipts,
		w.current.randomness,
	)

	w.snapshotState = w.current.state.Copy()
}

func (w *worker) commitTransaction(tx *types.Transaction, coinbase common.Address) ([]*types.Log, error) {
	snap := w.current.state.Snapshot()

	receipt, err := core.ApplyTransaction(w.chainConfig, w.chain, &coinbase, w.current.gasPool, w.current.state, w.current.header, tx, &w.current.header.GasUsed, *w.chain.GetVMConfig())
	if err != nil {
		w.current.state.RevertToSnapshot(snap)
		return nil, err
	}
	w.current.txs = append(w.current.txs, tx)
	w.current.receipts = append(w.current.receipts, receipt)

	return receipt.Logs, nil
}

func (w *worker) commitTransactions(txs *types.TransactionsByPriceAndNonce, coinbase common.Address, interrupt *int32) bool {
	// Short circuit if current is nil
	if w.current == nil {
		return true
	}

	if w.current.gasPool == nil {
		w.current.gasPool = new(core.GasPool).AddGas(w.current.gasLimit)
	}

	var coalescedLogs []*types.Log

	for {
		// In the following three cases, we will interrupt the execution of the transaction.
		// (1) new head block event arrival, the interrupt signal is 1
		// (2) worker start or restart, the interrupt signal is 1
		// (3) worker recreate the mining block with any newly arrived transactions, the interrupt signal is 2.
		// For the first two cases, the semi-finished work will be discarded.
		// For the third case, the semi-finished work will be submitted to the consensus engine.
		if interrupt != nil && atomic.LoadInt32(interrupt) != commitInterruptNone {
			// Notify resubmit loop to increase resubmitting interval due to too frequent commits.
			if atomic.LoadInt32(interrupt) == commitInterruptResubmit {
				ratio := float64(w.current.gasLimit-w.current.gasPool.Gas()) / float64(w.current.gasLimit)
				if ratio < 0.1 {
					ratio = 0.1
				}
				w.resubmitAdjustCh <- &intervalAdjust{
					ratio: ratio,
					inc:   true,
				}
			}
			return atomic.LoadInt32(interrupt) == commitInterruptNewHead
		}
		// If we don't have enough gas for any further transactions then we're done
		if w.current.gasPool.Gas() < params.TxGas {
			log.Trace("Not enough gas for further transactions", "have", w.current.gasPool, "want", params.TxGas)
			break
		}
		// Retrieve the next transaction and abort if all done
		tx := txs.Peek()
		if tx == nil {
			break
		}
		// Check for valid fee currency and that the tx exceeds the gasPriceMinimum
		// We will not add any more txns from the `txns` parameter if `tx`'s gasPrice is below the gas price minimum.
		// All the other transactions after this `tx` will either also be below the gas price minimum or will have a
		// nonce that is non sequential to the last mined txn for the account.
		gasPriceMinimum, _ := gpm.GetGasPriceMinimum(tx.FeeCurrency(), w.current.header, w.current.state)
		if tx.GasPrice().Cmp(gasPriceMinimum) == -1 {
			log.Info("Excluding transaction from block due to failure to exceed gasPriceMinimum", "gasPrice", tx.GasPrice(), "gasPriceMinimum", gasPriceMinimum)
			break
		}
		// Error may be ignored here. The error has already been checked
		// during transaction acceptance is the transaction pool.
		//
		// We use the eip155 signer regardless of the current hf.
		from, _ := types.Sender(w.current.signer, tx)
		// Check whether the tx is replay protected. If we're not in the EIP155 hf
		// phase, start ignoring the sender until we do.
		if tx.Protected() && !w.chainConfig.IsEIP155(w.current.header.Number) {
			log.Trace("Ignoring reply protected transaction", "hash", tx.Hash(), "eip155", w.chainConfig.EIP155Block)

			txs.Pop()
			continue
		}
		// Start executing the transaction
		w.current.state.Prepare(tx.Hash(), common.Hash{}, w.current.tcount)

		logs, err := w.commitTransaction(tx, coinbase)
		switch err {
		case core.ErrGasLimitReached:
			// Pop the current out-of-gas transaction without shifting in the next from the account
			log.Trace("Gas limit exceeded for current block", "sender", from)
			txs.Pop()

		case core.ErrNonceTooLow:
			// New head notification data race between the transaction pool and miner, shift
			log.Trace("Skipping transaction with low nonce", "sender", from, "nonce", tx.Nonce())
			txs.Shift()

		case core.ErrNonceTooHigh:
			// Reorg notification data race between the transaction pool and miner, skip account =
			log.Trace("Skipping account with hight nonce", "sender", from, "nonce", tx.Nonce())
			txs.Pop()

		case nil:
			// Everything ok, collect the logs and shift in the next transaction from the same account
			coalescedLogs = append(coalescedLogs, logs...)
			w.current.tcount++
			txs.Shift()

		default:
			// Strange error, discard the transaction and get the next in line (note, the
			// nonce-too-high clause will prevent us from executing in vain).
			log.Debug("Transaction failed, account skipped", "hash", tx.Hash(), "err", err)
			txs.Shift()
		}
	}

	if !w.isRunning() && len(coalescedLogs) > 0 {
		// We don't push the pendingLogsEvent while we are mining. The reason is that
		// when we are mining, the worker will regenerate a mining block every 3 seconds.
		// In order to avoid pushing the repeated pendingLog, we disable the pending log pushing.

		// make a copy, the state caches the logs and these logs get "upgraded" from pending to mined
		// logs by filling in the block hash when the block was mined by the local miner. This can
		// cause a race condition if a log was "upgraded" before the PendingLogsEvent is processed.
		cpy := make([]*types.Log, len(coalescedLogs))
		for i, l := range coalescedLogs {
			cpy[i] = new(types.Log)
			*cpy[i] = *l
		}
		w.pendingLogsFeed.Send(cpy)
	}
	// Notify resubmit loop to decrease resubmitting interval if current interval is larger
	// than the user-specified one.
	if interrupt != nil {
		w.resubmitAdjustCh <- &intervalAdjust{inc: false}
	}
	return false
}

// commitNewWork generates several new sealing tasks based on the parent block.
func (w *worker) commitNewWork(interrupt *int32, noempty bool, timestamp int64) {
	w.mu.RLock()
	defer w.mu.RUnlock()

	tstart := time.Now()
	parent := w.chain.CurrentBlock()

	if parent.Time() >= uint64(timestamp) {
		timestamp = int64(parent.Time() + 1)
	}
	// this will ensure we're not going off too far in the future
	if now := time.Now().Unix(); timestamp > now+1 {
		wait := time.Duration(timestamp-now) * time.Second
		log.Info("Mining too far in the future", "wait", common.PrettyDuration(wait))
		time.Sleep(wait)
	}

	num := parent.Number()
	header := &types.Header{
		ParentHash: parent.Hash(),
		Number:     num.Add(num, common.Big1),
		Extra:      w.extra,
		Time:       uint64(timestamp),
	}
	// Only set the coinbase if our consensus engine is running (avoid spurious block rewards)
	if w.isRunning() {
		if w.coinbase == (common.Address{}) {
			log.Error("Refusing to mine without etherbase")
			return
		}
		header.Coinbase = w.coinbase
	}
	if err := w.engine.Prepare(w.chain, header); err != nil {
		log.Error("Failed to prepare header for mining", "err", err)
		return
	}
	// If we are care about TheDAO hard-fork check whether to override the extra-data or not
	if daoBlock := w.chainConfig.DAOForkBlock; daoBlock != nil {
		// Check whether the block is among the fork extra-override range
		limit := new(big.Int).Add(daoBlock, params.DAOForkExtraRange)
		if header.Number.Cmp(daoBlock) >= 0 && header.Number.Cmp(limit) < 0 {
			// Depending whether we support or oppose the fork, override differently
			if w.chainConfig.DAOForkSupport {
				header.Extra = common.CopyBytes(params.DAOForkBlockExtra)
			} else if bytes.Equal(header.Extra, params.DAOForkBlockExtra) {
				header.Extra = []byte{} // If miner opposes, don't let it use the reserved extra-data
			}
		}
	}
	// Could potentially happen if starting to mine in an odd state.
	err := w.makeCurrent(parent, header)
	if err != nil {
		log.Error("Failed to create mining context", "err", err)
		return
	}
	// Create the current work task and check any fork transitions needed
	env := w.current
	if w.chainConfig.DAOForkSupport && w.chainConfig.DAOForkBlock != nil && w.chainConfig.DAOForkBlock.Cmp(header.Number) == 0 {
		misc.ApplyDAOHardFork(env.state)
	}

	if !noempty && !w.isIstanbulEngine() {
		// Create an empty block based on temporary copied state for sealing in advance without waiting block
		// execution finished.
		w.commit(nil, false, tstart)
	}

	istanbulEmptyBlockCommit := func() {
		if !noempty && w.isIstanbulEngine() {
			w.commit(nil, false, tstart)
		}
	}

	w.updateSnapshot()

	// Play our part in generating the random beacon.
	if w.isRunning() && random.IsRunning() {
		if randomSeed == nil {
			account := accounts.Account{Address: w.coinbase}
			wallet, err := w.eth.AccountManager().Find(account)
			if err == nil {
				// TODO: Use SignData instead
				randomSeed, err = wallet.SignHash(account, common.BytesToHash(randomSeedString).Bytes())
			}
			if err != nil {
				log.Error("Unable to create random seed", "err", err)
				return
			}
		}

		lastRandomness, err := random.GetLastRandomness(w.coinbase, w.db, w.current.header, w.current.state, w.chain, randomSeed)
		if err != nil {
			log.Error("Failed to get last randomness", "err", err)
			return
		}

		commitment, err := random.GenerateNewRandomnessAndCommitment(w.current.header, w.current.state, w.db, randomSeed)
		if err != nil {
			log.Error("Failed to generate randomness commitment", "err", err)
			return
		}

		err = random.RevealAndCommit(lastRandomness, commitment, w.coinbase, w.current.header, w.current.state)
		if err != nil {
			log.Error("Failed to reveal and commit randomness", "randomness", lastRandomness.Hex(), "commitment", commitment.Hex(), "err", err)
			return
		}
		// always true (EIP158)
		w.current.state.IntermediateRoot(true)

		w.current.randomness = &types.Randomness{Revealed: lastRandomness, Committed: commitment}
	} else {
		w.current.randomness = &types.EmptyRandomness
	}

	// Fill the block with all available pending transactions.
	pending, err := w.eth.TxPool().Pending()

	if err != nil {
		log.Error("Failed to fetch pending transactions", "err", err)
		istanbulEmptyBlockCommit()
		return
	}

	// Short circuit if there is no available pending transactions
	if len(pending) == 0 {
		istanbulEmptyBlockCommit()
		return
	}
	// Split the pending transactions into locals and remotes
	localTxs, remoteTxs := make(map[common.Address]types.Transactions), pending
	for _, account := range w.eth.TxPool().Locals() {
		if txs := remoteTxs[account]; len(txs) > 0 {
			delete(remoteTxs, account)
			localTxs[account] = txs
		}
	}
	if len(localTxs) > 0 {
		txs := types.NewTransactionsByPriceAndNonce(w.current.signer, localTxs, w.txCmp)
		if w.commitTransactions(txs, w.coinbase, interrupt) {
			return
		}
	}
	if len(remoteTxs) > 0 {
		txs := types.NewTransactionsByPriceAndNonce(w.current.signer, remoteTxs, w.txCmp)
		if w.commitTransactions(txs, w.coinbase, interrupt) {
			return
		}
	}
	w.commit(w.fullTaskHook, true, tstart)
}

// commit runs any post-transaction state modifications, assembles the final block
// and commits new work if consensus engine is running.
func (w *worker) commit(interval func(), update bool, start time.Time) error {
	// Deep copy receipts here to avoid interaction between different tasks.
	receipts := make([]*types.Receipt, len(w.current.receipts))
	for i, l := range w.current.receipts {
		receipts[i] = new(types.Receipt)
		*receipts[i] = *l
	}
	s := w.current.state.Copy()

	block, err := w.engine.FinalizeAndAssemble(w.chain, w.current.header, s, w.current.txs, w.current.receipts, w.current.randomness)

	// Set the validator set diff in the new header if we're using Istanbul and it's the last block of the epoch
	if istanbul, ok := w.engine.(consensus.Istanbul); ok {
		if err := istanbul.UpdateValSetDiff(w.chain, block.MutableHeader(), s); err != nil {
			log.Error("Unable to update Validator Set Diff", "err", err)
			return err
		}
	}

	if len(s.GetLogs(common.Hash{})) > 0 {
		receipt := types.NewReceipt(nil, false, 0)
		receipt.Logs = s.GetLogs(common.Hash{})
		for i := range receipt.Logs {
			receipt.Logs[i].TxIndex = uint(len(receipts))
		}
		receipt.Bloom = types.CreateBloom(types.Receipts{receipt})
		receipts = append(receipts, receipt)
	}

	if err != nil {
		log.Error("Unable to finalize block", "err", err)
		return err
	}
	if w.isRunning() {
		if interval != nil {
			interval()
		}
		select {
		case w.taskCh <- &task{receipts: receipts, state: s, block: block, createdAt: time.Now()}:
			w.unconfirmed.Shift(block.NumberU64() - 1)

			feesWei := new(big.Int)
			for i, tx := range block.Transactions() {
				feesWei.Add(feesWei, new(big.Int).Mul(new(big.Int).SetUint64(receipts[i].GasUsed), tx.GasPrice()))
			}
			feesEth := new(big.Float).Quo(new(big.Float).SetInt(feesWei), new(big.Float).SetInt(big.NewInt(params.Ether)))

			log.Info("Commit new mining work", "number", block.Number(), "sealhash", w.engine.SealHash(block.Header()),
				"txs", w.current.tcount, "gas", block.GasUsed(), "fees", feesEth, "elapsed", common.PrettyDuration(time.Since(start)))
		case <-w.exitCh:
			log.Info("Worker has exited")
		}
	}
	if update {
		w.updateSnapshot()
	}
	return nil
}

func (w *worker) isIstanbulEngine() bool {
	// TODO find a better way to do this
	_, isIstanbul := w.engine.(consensus.Istanbul)
	return isIstanbul
}<|MERGE_RESOLUTION|>--- conflicted
+++ resolved
@@ -569,12 +569,8 @@
 				logs = append(logs, receipt.Logs...)
 			}
 			// Commit block and state to database.
-<<<<<<< HEAD
+			blockFinalizationTimer.UpdateSince(time.Unix(int64(block.Time()), 0))
 			_, err := w.chain.WriteBlockWithState(block, receipts, logs, processResult.State, true)
-=======
-			blockFinalizationTimer.UpdateSince(time.Unix(int64(block.Time()), 0))
-			_, err := w.chain.WriteBlockWithState(block, receipts, logs, task.state, true)
->>>>>>> 968d089f
 			if err != nil {
 				log.Error("Failed writing block to chain", "err", err)
 				continue

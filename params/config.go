--- conflicted
+++ resolved
@@ -236,26 +236,16 @@
 	//
 	// This configuration is intentionally not using keyed fields to force anyone
 	// adding flags to the config to also have to set these fields.
-<<<<<<< HEAD
-	AllEthashProtocolChanges = &ChainConfig{big.NewInt(1337), big.NewInt(0), nil, false, big.NewInt(0), common.Hash{}, big.NewInt(0), big.NewInt(0), big.NewInt(0), big.NewInt(0), big.NewInt(0), nil, nil, new(EthashConfig), nil, nil, true}
-=======
-	AllEthashProtocolChanges = &ChainConfig{big.NewInt(1337), big.NewInt(0), nil, false, big.NewInt(0), common.Hash{}, big.NewInt(0), big.NewInt(0), big.NewInt(0), big.NewInt(0), big.NewInt(0), big.NewInt(0), nil, new(EthashConfig), nil}
->>>>>>> a1c09b93
+	AllEthashProtocolChanges = &ChainConfig{big.NewInt(1337), big.NewInt(0), nil, false, big.NewInt(0), common.Hash{}, big.NewInt(0), big.NewInt(0), big.NewInt(0), big.NewInt(0), big.NewInt(0), big.NewInt(0), nil, new(EthashConfig), nil, nil, true}
 
 	// AllCliqueProtocolChanges contains every protocol change (EIPs) introduced
 	// and accepted by the Ethereum core developers into the Clique consensus.
 	//
 	// This configuration is intentionally not using keyed fields to force anyone
 	// adding flags to the config to also have to set these fields.
-<<<<<<< HEAD
-	AllCliqueProtocolChanges = &ChainConfig{big.NewInt(1337), big.NewInt(0), nil, false, big.NewInt(0), common.Hash{}, big.NewInt(0), big.NewInt(0), big.NewInt(0), big.NewInt(0), big.NewInt(0), nil, nil, nil, &CliqueConfig{Period: 0, Epoch: 30000}, nil, true}
-
-	TestChainConfig = &ChainConfig{big.NewInt(1), big.NewInt(0), nil, false, big.NewInt(0), common.Hash{}, big.NewInt(0), big.NewInt(0), big.NewInt(0), big.NewInt(0), big.NewInt(0), nil, nil, new(EthashConfig), nil, nil, true}
-=======
-	AllCliqueProtocolChanges = &ChainConfig{big.NewInt(1337), big.NewInt(0), nil, false, big.NewInt(0), common.Hash{}, big.NewInt(0), big.NewInt(0), big.NewInt(0), big.NewInt(0), big.NewInt(0), big.NewInt(0), nil, nil, &CliqueConfig{Period: 0, Epoch: 30000}}
-
-	TestChainConfig = &ChainConfig{big.NewInt(1), big.NewInt(0), nil, false, big.NewInt(0), common.Hash{}, big.NewInt(0), big.NewInt(0), big.NewInt(0), big.NewInt(0), big.NewInt(0), big.NewInt(0), nil, new(EthashConfig), nil}
->>>>>>> a1c09b93
+	AllCliqueProtocolChanges = &ChainConfig{big.NewInt(1337), big.NewInt(0), nil, false, big.NewInt(0), common.Hash{}, big.NewInt(0), big.NewInt(0), big.NewInt(0), big.NewInt(0), big.NewInt(0), big.NewInt(0), nil, nil, &CliqueConfig{Period: 0, Epoch: 30000}, nil, true}
+
+	TestChainConfig = &ChainConfig{big.NewInt(1), big.NewInt(0), nil, false, big.NewInt(0), common.Hash{}, big.NewInt(0), big.NewInt(0), big.NewInt(0), big.NewInt(0), big.NewInt(0), big.NewInt(0), nil, new(EthashConfig), nil, nil, true}
 	TestRules       = TestChainConfig.Rules(new(big.Int))
 )
 

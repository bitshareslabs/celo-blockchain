--- conflicted
+++ resolved
@@ -80,23 +80,20 @@
 }
 
 func New(ctx *node.ServiceContext, config *eth.Config) (*LightEthereum, error) {
-<<<<<<< HEAD
 	var chainName string
 	syncMode := config.SyncMode
 	var fullChainAvailable bool
 	if syncMode == downloader.LightSync {
 		chainName = "lightchaindata"
 		fullChainAvailable = true
-	} else if syncMode == downloader.SyncModeLightestSync {
+	} else if syncMode == downloader.LightestSync {
 		chainName = "lightestchaindata"
 		fullChainAvailable = false
 	} else {
 		panic("Unexpected sync mode: " + syncMode.String())
 	}
-	chainDb, err := eth.CreateDB(ctx, config, chainName)
-=======
-	chainDb, err := ctx.OpenDatabase("lightchaindata", config.DatabaseCache, config.DatabaseHandles, "eth/db/chaindata/")
->>>>>>> e76047e9
+
+	chainDb, err := ctx.OpenDatabase(chainName, config.DatabaseCache, config.DatabaseHandles, "eth/db/chaindata/")
 	if err != nil {
 		return nil, err
 	}
@@ -127,7 +124,7 @@
 		bloomIndexer:   eth.NewBloomIndexer(chainDb, params.BloomBitsBlocksClient, params.HelperTrieConfirmations, fullChainAvailable),
 	}
 
-	if syncMode == downloader.SyncModeLightestSync && chainConfig.Istanbul == nil {
+	if syncMode == downloader.LightestSync && chainConfig.Istanbul == nil {
 		msg := fmt.Sprintf(
 			"To use 'lightest' sync mode, run the node with Istanbul BFT consensus %v", chainConfig)
 		panic(msg)
@@ -137,13 +134,8 @@
 	leth.relay = newLesTxRelay(peers, leth.retriever)
 
 	leth.odr = NewLesOdr(chainDb, light.DefaultClientIndexerConfig, leth.retriever)
-<<<<<<< HEAD
-	leth.chtIndexer = light.NewChtIndexer(chainDb, leth.odr, params.CHTFrequencyClient, params.HelperTrieConfirmations, fullChainAvailable)
+	leth.chtIndexer = light.NewChtIndexer(chainDb, leth.odr, params.CHTFrequency, params.HelperTrieConfirmations, fullChainAvailable)
 	leth.bloomTrieIndexer = light.NewBloomTrieIndexer(chainDb, leth.odr, params.BloomBitsBlocksClient, params.BloomTrieFrequency, fullChainAvailable)
-=======
-	leth.chtIndexer = light.NewChtIndexer(chainDb, leth.odr, params.CHTFrequency, params.HelperTrieConfirmations)
-	leth.bloomTrieIndexer = light.NewBloomTrieIndexer(chainDb, leth.odr, params.BloomBitsBlocksClient, params.BloomTrieFrequency)
->>>>>>> e76047e9
 	leth.odr.SetIndexers(leth.chtIndexer, leth.bloomTrieIndexer, leth.bloomIndexer)
 
 	checkpoint := config.Checkpoint
@@ -173,33 +165,20 @@
 	}
 
 	leth.txPool = light.NewTxPool(leth.chainConfig, leth.blockchain, leth.relay)
-<<<<<<< HEAD
-	if leth.protocolManager, err = NewProtocolManager(leth.chainConfig, light.DefaultClientIndexerConfig, syncMode, config.NetworkId, leth.eventMux, leth.engine, leth.peers, leth.blockchain, nil, chainDb, leth.odr, leth.relay, leth.serverPool, quitSync, &leth.wg, config.Etherbase); err != nil {
-		return nil, err
-	}
-	leth.ApiBackend = &LesApiBackend{leth}
-=======
-	leth.ApiBackend = &LesApiBackend{ctx.ExtRPCEnabled(), leth, nil}
-
-	gpoParams := config.GPO
-	if gpoParams.Default == nil {
-		gpoParams.Default = config.Miner.GasPrice
-	}
-	leth.ApiBackend.gpo = gasprice.NewOracle(leth.ApiBackend, gpoParams)
+	leth.ApiBackend = &LesApiBackend{ctx.ExtRPCEnabled(), leth}
 
 	oracle := config.CheckpointOracle
 	if oracle == nil {
 		oracle = params.CheckpointOracles[genesisHash]
 	}
 	registrar := newCheckpointOracle(oracle, leth.getLocalCheckpoint)
-	if leth.protocolManager, err = NewProtocolManager(leth.chainConfig, checkpoint, light.DefaultClientIndexerConfig, config.UltraLightServers, config.UltraLightFraction, true, config.NetworkId, leth.eventMux, leth.peers, leth.blockchain, nil, chainDb, leth.odr, leth.serverPool, registrar, quitSync, &leth.wg, nil); err != nil {
+	if leth.protocolManager, err = NewProtocolManager(leth.chainConfig, checkpoint, config.SyncMode, light.DefaultClientIndexerConfig, config.UltraLightServers, config.UltraLightFraction, true, config.NetworkId, leth.eventMux, leth.peers, leth.blockchain, nil, chainDb, leth.odr, leth.serverPool, registrar, quitSync, &leth.wg, nil, config.Etherbase); err != nil {
 		return nil, err
 	}
 	if leth.protocolManager.ulc != nil {
 		log.Warn("Ultra light client is enabled", "servers", len(config.UltraLightServers), "fraction", config.UltraLightFraction)
 		leth.blockchain.DisableCheckFreq()
 	}
->>>>>>> e76047e9
 	return leth, nil
 }
 

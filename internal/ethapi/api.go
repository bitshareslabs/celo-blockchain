--- conflicted
+++ resolved
@@ -732,26 +732,15 @@
 
 // CallArgs represents the arguments for a call.
 type CallArgs struct {
-<<<<<<< HEAD
-	From            *common.Address `json:"from"`
-	To              *common.Address `json:"to"`
-	Gas             *hexutil.Uint64 `json:"gas"`
-	GasPrice        *hexutil.Big    `json:"gasPrice"`
-	GasCurrency     *common.Address `json:"gasCurrency"`
-	GasFeeRecipient *common.Address `json:"gasFeeRecipient"`
-	Value           *hexutil.Big    `json:"value"`
-	Data            *hexutil.Bytes  `json:"data"`
-=======
-	From                common.Address  `json:"from"`
+	From                *common.Address `json:"from"`
 	To                  *common.Address `json:"to"`
-	Gas                 hexutil.Uint64  `json:"gas"`
-	GasPrice            hexutil.Big     `json:"gasPrice"`
+	Gas                 *hexutil.Uint64 `json:"gas"`
+	GasPrice            *hexutil.Big    `json:"gasPrice"`
 	FeeCurrency         *common.Address `json:"feeCurrency"`
 	GatewayFeeRecipient *common.Address `json:"gatewayFeeRecipient"`
-	GatewayFee          hexutil.Big     `json:"gatewayFee"`
-	Value               hexutil.Big     `json:"value"`
-	Data                hexutil.Bytes   `json:"data"`
->>>>>>> 3f005615
+	GatewayFee          *hexutil.Big    `json:"gatewayFee"`
+	Value               *hexutil.Big    `json:"value"`
+	Data                *hexutil.Bytes  `json:"data"`
 }
 
 // account indicates the overriding fields of account during the execution of
@@ -834,8 +823,7 @@
 	// which will always be in Gold. This allows the default price to be set for the proper currency.
 	// TODO(asa): Remove this once this is handled in the Provider.
 	if gasPrice.Sign() == 0 || gasPrice.Cmp(big.NewInt(0)) == 0 {
-<<<<<<< HEAD
-		gasPrice, err = b.SuggestPriceInCurrency(ctx, args.GasCurrency)
+		gasPrice, err = b.SuggestPriceInCurrency(ctx, args.FeeCurrency)
 	}
 
 	value := new(big.Int)
@@ -849,14 +837,7 @@
 	}
 
 	// Create new call message
-	msg := types.NewMessage(addr, args.To, 0, value, gas, gasPrice, args.GasCurrency, args.GasFeeRecipient, data, false)
-=======
-		gasPrice, err = s.b.SuggestPriceInCurrency(ctx, args.FeeCurrency)
-	}
-
-	// Create new call message
-	msg := types.NewMessage(addr, args.To, 0, args.Value.ToInt(), gas, gasPrice, args.FeeCurrency, args.GatewayFeeRecipient, args.GatewayFee.ToInt(), args.Data, false)
->>>>>>> 3f005615
+	msg := types.NewMessage(addr, args.To, 0, value, gas, gasPrice, args.FeeCurrency, args.GatewayFeeRecipient, args.GatewayFee.ToInt(), data, false)
 
 	// Setup context so it may be cancelled the call has completed
 	// or, in case of unmetered gas, setup a context with a timeout.
@@ -1129,25 +1110,7 @@
 
 // RPCTransaction represents a transaction that will serialize to the RPC representation of a transaction
 type RPCTransaction struct {
-<<<<<<< HEAD
-	BlockHash        *common.Hash    `json:"blockHash"`
-	BlockNumber      *hexutil.Big    `json:"blockNumber"`
-	From             common.Address  `json:"from"`
-	Gas              hexutil.Uint64  `json:"gas"`
-	GasPrice         *hexutil.Big    `json:"gasPrice"`
-	GasCurrency      *common.Address `json:"gasCurrency"`
-	GasFeeRecipient  *common.Address `json:"gasFeeRecipient"`
-	Hash             common.Hash     `json:"hash"`
-	Input            hexutil.Bytes   `json:"input"`
-	Nonce            hexutil.Uint64  `json:"nonce"`
-	To               *common.Address `json:"to"`
-	TransactionIndex *hexutil.Uint64 `json:"transactionIndex"`
-	Value            *hexutil.Big    `json:"value"`
-	V                *hexutil.Big    `json:"v"`
-	R                *hexutil.Big    `json:"r"`
-	S                *hexutil.Big    `json:"s"`
-=======
-	BlockHash           common.Hash     `json:"blockHash"`
+	BlockHash           *common.Hash    `json:"blockHash"`
 	BlockNumber         *hexutil.Big    `json:"blockNumber"`
 	From                common.Address  `json:"from"`
 	Gas                 hexutil.Uint64  `json:"gas"`
@@ -1159,12 +1122,11 @@
 	Input               hexutil.Bytes   `json:"input"`
 	Nonce               hexutil.Uint64  `json:"nonce"`
 	To                  *common.Address `json:"to"`
-	TransactionIndex    hexutil.Uint    `json:"transactionIndex"`
+	TransactionIndex    *hexutil.Uint64 `json:"transactionIndex"`
 	Value               *hexutil.Big    `json:"value"`
 	V                   *hexutil.Big    `json:"v"`
 	R                   *hexutil.Big    `json:"r"`
 	S                   *hexutil.Big    `json:"s"`
->>>>>>> 3f005615
 }
 
 // newRPCTransaction returns a transaction that will serialize to the RPC
@@ -1494,7 +1456,6 @@
 		}
 	}
 
-<<<<<<< HEAD
 	// Estimate the gas usage if necessary.
 	if args.Gas == nil {
 		// For backwards-compatibility reason, we try both input and data
@@ -1517,10 +1478,9 @@
 		}
 		args.Gas = &estimated
 		log.Trace("Estimate gas usage automatically", "gas", args.Gas)
-=======
+	}
 	if args.GatewayFeeRecipient != nil && args.GatewayFee == nil {
 		args.GatewayFee = (*hexutil.Big)(b.GatewayFee())
->>>>>>> 3f005615
 	}
 	return nil
 }
